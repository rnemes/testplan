import React, { Component } from "react";
import PropTypes from "prop-types";
import { css, StyleSheet } from "aphrodite";

import DescriptionPane from "./DescriptionPane";
import AssertionGroup from "./AssertionGroup";
import LogGroup from "./LogGroup";
import { AssertionContext } from "../Common/context";

/**
 * Render the assertions of the selected test case.
 */
class AssertionPane extends Component {
  // Context of assertion status
  static contextType = AssertionContext;

  constructor(props) {
    super(props);

    this.state = {
      testcaseUid: undefined,
    };
  }

  /**
   * Set the state on props change. This is needed to recognize that a different
   * test case is being rendered. The state of the expand all/collapse all
   * variable is also reset.
   *
   * @param {object} props - Current props.
   * @param {object} state - Previous state.
   * @returns {object|null} - Return the new state if the test case changed or
   * null otherwise.
   * @public
   */
  static getDerivedStateFromProps(props, state) {
    if (
      props.testcaseUid === undefined ||
      props.testcaseUid !== state.testcaseUid
    ) {
      return { testcaseUid: props.testcaseUid, globalIsOpen: undefined };
    }
    return null;
  }

  render() {
    let assertionPaneStyle = {
      position: "absolute",
      left: this.props.left,
      paddingLeft: "20px",
      top: "5.5em",
      height: `calc(100% - 5.5em)`,
      width: `calc(100% - ${this.props.left})`,
    };

    if (
      this.props.assertions.length !== 0 ||
      this.props.logs.length !== 0 ||
      this.props.descriptionEntries.length !== 0
    ) {
      return (
        <div style={assertionPaneStyle}>
          <div className={css(styles.infiniteScrollDiv)}>
            <DescriptionPane
              descriptionEntries={this.props.descriptionEntries}
            />
            <AssertionGroup
              entries={this.props.assertions}
              filter={this.props.filter}
              displayPath={this.props.displayPath}
              assertionGroupUid={this.props.testcaseUid}
              reportUid={this.props.reportUid}
            />
<<<<<<< HEAD
            <LogGroup
              logs={this.props.logs}
            />
=======
            <LogGroup logs={this.props.logs} />
>>>>>>> 8964c5d8
          </div>
        </div>
      );
    } else {
      return null;
    }
  }
}

AssertionPane.propTypes = {
  /** List of assertions to be rendered */
  assertions: PropTypes.arrayOf(PropTypes.object),
  /** List of error log to be rendered */
  logs: PropTypes.arrayOf(PropTypes.object),
  /** Unique identifier of the test case */
  testcaseUid: PropTypes.string,
  /** Left positional value */
  left: PropTypes.string,
  /** Assertion filter */
  filter: PropTypes.string,
  /** Report UID */
  reportUid: PropTypes.string,
  /** Selected entries' description list to be displayed */
  descriptionEntries: PropTypes.arrayOf(PropTypes.string),
};

const styles = StyleSheet.create({
  icon: {
    margin: "0rem .75rem 0rem 0rem",
    cursor: "pointer",
  },

  infiniteScrollDiv: {
    height: "calc(100% - 1.5em)",
    overflow: "scroll",
    paddingRight: "4rem",
    "::-webkit-scrollbar": {
      width: "6px",
    },
    "::-webkit-scrollbar-thumb": {
      backgroundColor: "rgba(0, 0, 0, 0.2)",
      borderRadius: "3px",
    },
    "::-webkit-scrollbar-thumb:hover": {
      backgroundColor: "rgba(0, 0, 0, 0.4)",
    },
  },

  buttonsDiv: {
    position: "absolute",
    top: "0em",
    width: "100%",
    textAlign: "right",
  },
});

export default AssertionPane;<|MERGE_RESOLUTION|>--- conflicted
+++ resolved
@@ -71,13 +71,7 @@
               assertionGroupUid={this.props.testcaseUid}
               reportUid={this.props.reportUid}
             />
-<<<<<<< HEAD
-            <LogGroup
-              logs={this.props.logs}
-            />
-=======
             <LogGroup logs={this.props.logs} />
->>>>>>> 8964c5d8
           </div>
         </div>
       );

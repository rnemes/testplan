# .readthedocs.yaml
# Read the Docs configuration file
# See https://docs.readthedocs.io/en/stable/config-file/v2.html for details

# Required
version: 2

build:
  os: ubuntu-lts-latest
  tools:
<<<<<<< HEAD
    python: "3.10"
=======
    python: "3"
>>>>>>> 5f84bd56
  jobs:
    post_checkout:
      - git fetch --unshallow || true

# Build documentation in the docs/ directory with Sphinx
sphinx:
  configuration: doc/en/conf.py


# Optionally set the version of Python and requirements required to build your docs
python:
  install:
    - requirements: requirements-rtd.txt<|MERGE_RESOLUTION|>--- conflicted
+++ resolved
@@ -8,11 +8,7 @@
 build:
   os: ubuntu-lts-latest
   tools:
-<<<<<<< HEAD
-    python: "3.10"
-=======
     python: "3"
->>>>>>> 5f84bd56
   jobs:
     post_checkout:
       - git fetch --unshallow || true
